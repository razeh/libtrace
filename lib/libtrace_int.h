--- conflicted
+++ resolved
@@ -306,12 +306,9 @@
 	uint64_t filtered_packets;
 	/** The sequence is like accepted_packets but we don't reset this after a pause. */
 	uint64_t sequence_number;
-<<<<<<< HEAD
-=======
 	/** The packet read out by the trace, backwards compatibility to allow us to finalise
 	 * a packet when the trace is destroyed */
 	libtrace_packet_t *last_packet;
->>>>>>> 9a3a8461
 	/** The filename from the uri for the trace */
 	char *uridata;
 	/** The libtrace IO reader for this trace (if applicable) */
@@ -335,15 +332,9 @@
 	void* global_blob;
 	/** The actual freelist */
 	libtrace_ocache_t packet_freelist;
-<<<<<<< HEAD
-	/** User defined per_pkt function called when a pkt is ready */
-	fn_per_pkt per_pkt;
-	/** User defined reporter function entry point XXX not hooked up */
-=======
 	/** User defined per_msg function called when a message is ready */
 	fn_cb_msg per_msg;
 	/** User defined reporter function entry point */
->>>>>>> 9a3a8461
 	fn_reporter reporter;
 	/** The hasher function */
 	enum hasher_types hasher_type;
@@ -369,8 +360,6 @@
 	libtrace_stat_t *stats;
 	struct user_configuration config;
 	libtrace_combine_t combiner;
-<<<<<<< HEAD
-=======
 	struct {
 		fn_cb_starting message_starting;
 		fn_cb_dataless message_stopping;
@@ -381,7 +370,6 @@
 		fn_cb_tick message_tick_count;
 		fn_cb_tick message_tick_interval;
 	} callbacks;
->>>>>>> 9a3a8461
 };
 
 #define LIBTRACE_STAT_MAGIC 0x41
