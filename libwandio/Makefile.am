lib_LTLIBRARIES=libwandio.la

include_HEADERS=wandio.h

AM_CFLAGS=@LIBCFLAGS@ @CFLAG_VISIBILITY@
AM_CXXFLAGS=@LIBCXXFLAGS@ @CFLAG_VISIBILITY@

if HAVE_ZLIB
LIBTRACEIO_ZLIB=ior-zlib.c iow-zlib.c
else
LIBTRACEIO_ZLIB=
endif

if HAVE_BZLIB
LIBTRACEIO_BZLIB=ior-bzip.c iow-bzip.c
else
LIBTRACEIO_BZLIB=
endif

if HAVE_LZO
LIBTRACEIO_LZO=iow-lzo.c
else
LIBTRACEIO_LZO=
endif

if HAVE_LZMA
LIBTRACEIO_LZMA=ior-lzma.c iow-lzma.c
else
LIBTRACEIO_LZMA=
endif

libwandio_la_SOURCES=wandio.c ior-peek.c ior-stdio.c ior-thread.c \
		iow-stdio.c iow-thread.c wandio.h wandio_internal.h \
<<<<<<< HEAD
		$(LIBTRACEIO_ZLIB) $(LIBTRACEIO_BZLIB) $(LIBTRACEIO_LZO)
=======
		$(LIBTRACEIO_ZLIB) $(LIBTRACEIO_BZLIB) $(LIBTRACEIO_LZO) \
                $(LIBTRACEIO_LZMA)
>>>>>>> d19ff506

AM_CPPFLAGS = @ADD_INCLS@
libwandio_la_LIBADD = @LIBWANDIO_LIBS@
libwandio_la_LDFLAGS=-version-info 1:0:0 @ADD_LDFLAGS@

bin_PROGRAMS = wandiocat
wandiocat_SOURCES = wcat.c
wandiocat_CFLAGS = -I"$(top_srcdir)/libwandio"
wandiocat_CXXFLAGS = -I"$(top_srcdir)/libwandio"
wandiocat_LDFLAGS = -L"$(top_srcdir)/libwandio" -lwandio<|MERGE_RESOLUTION|>--- conflicted
+++ resolved
@@ -31,12 +31,8 @@
 
 libwandio_la_SOURCES=wandio.c ior-peek.c ior-stdio.c ior-thread.c \
 		iow-stdio.c iow-thread.c wandio.h wandio_internal.h \
-<<<<<<< HEAD
-		$(LIBTRACEIO_ZLIB) $(LIBTRACEIO_BZLIB) $(LIBTRACEIO_LZO)
-=======
 		$(LIBTRACEIO_ZLIB) $(LIBTRACEIO_BZLIB) $(LIBTRACEIO_LZO) \
                 $(LIBTRACEIO_LZMA)
->>>>>>> d19ff506
 
 AM_CPPFLAGS = @ADD_INCLS@
 libwandio_la_LIBADD = @LIBWANDIO_LIBS@
