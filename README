<<<<<<< HEAD
This fork of Libtrace aims to support parallel packet processing.

This is still work in progress and is full of bugs, some of the original
Libtrace functions might not function correctly breaking the supplied tools.

libtrace 3.0.20
=======
libtrace 3.0.21
>>>>>>> ea602cd7

---------------------------------------------------------------------------
Copyright (c) 2007-2014 The University of Waikato, Hamilton, New Zealand.
All rights reserved.

This code has been developed by the University of Waikato WAND
research group. For further information please see http://www.wand.net.nz/.
---------------------------------------------------------------------------

See INSTALL for instructions on how to install libtrace.

This directory contains source code for libtrace, a userspace library for 
processing of network traffic capture from live interfaces or from offline
traces.

libtrace was primarily designed for use with the real-time interface to the 
Waikato DAG Capture Point software running at The University of Waikato, 
and has been since extended to a range of other trace and interface formats.

Further information about libtrace see 
http://research.wand.net.nz/software/libtrace.php

Bugs should be reported by either emailing contact@wand.net.nz or filing
an issue at https://github.com/wanduow/libtrace

It is licensed under the GNU General Public License (GPL) version 2. Please
see the included file GPL for details of this license.

A detailed ChangeLog can be found on the libtrace wiki: 
https://github.com/wanduow/libtrace/wiki/ChangeLog

Documentation, usage instructions and a detailed tutorial can also found
on the libtrace wiki.

For further information, please contact the WAND group. See 
http://www.wand.net.nz/ for details. <|MERGE_RESOLUTION|>--- conflicted
+++ resolved
@@ -1,13 +1,9 @@
-<<<<<<< HEAD
 This fork of Libtrace aims to support parallel packet processing.
 
 This is still work in progress and is full of bugs, some of the original
 Libtrace functions might not function correctly breaking the supplied tools.
 
-libtrace 3.0.20
-=======
 libtrace 3.0.21
->>>>>>> ea602cd7
 
 ---------------------------------------------------------------------------
 Copyright (c) 2007-2014 The University of Waikato, Hamilton, New Zealand.
