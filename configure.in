--- conflicted
+++ resolved
@@ -106,17 +106,10 @@
 
 CFLAGS="$CFLAGS -Wall -Wmissing-prototypes -Wextra -DLT_BUILDING_DLL=1"
 CXXFLAGS="$CXXFLAGS -Wall -DLT_BUILDING_DLL=1"
-<<<<<<< HEAD
 
 # Check for -fvisibility
 gl_VISIBILITY
 
-=======
-
-# Check for -fvisibility
-gl_VISIBILITY
-
->>>>>>> d19ff506
 gcc_PACKED
 gcc_DEPRECATED
 gcc_UNUSED
